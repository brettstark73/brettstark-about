<!doctype html>
<html lang="en">
  <head>
    <meta charset="UTF-8" />
    <meta name="viewport" content="width=device-width, initial-scale=1.0" />
    <title>Brett Stark - Tech Leader & AI Strategist</title>
    <meta
      name="description"
      content="Brett Stark - Director of Program Management, AI strategist, and technology leader with 30+ years experience building AI Second Act newsletter"
    />
    <meta name="author" content="Brett Stark" />
    <meta name="theme-color" content="#667eea" />

    <!-- SEO & Social Previews -->
    <link rel="canonical" href="https://about.brettstark.com" />
    <link rel="icon" href="/favicon.ico" sizes="any" />
    <link rel="manifest" href="/site.webmanifest" />

    <meta property="og:title" content="Brett Stark - Tech Leader & AI Strategist" />
    <meta
      property="og:description"
      content="Director of Program Management with 30+ years in tech, building AI Second Act newsletter for mid-career professionals"
    />
    <meta property="og:type" content="website" />
    <meta property="og:url" content="https://about.brettstark.com" />
    <meta property="og:image" content="/og-image.png" />

    <meta name="twitter:card" content="summary_large_image" />
    <meta name="twitter:title" content="Brett Stark - Tech Leader & AI Strategist" />
    <meta
      name="twitter:description"
      content="Director of Program Management with 30+ years in tech, building AI Second Act newsletter for mid-career professionals"
    />
    <meta name="twitter:image" content="/og-image.png" />

    <!-- Preload CSS -->
    <link
      rel="preload"
      href="styles.css"
      as="style"
      onload="this.onload=null;this.rel='stylesheet'"
    />
    <noscript><link rel="stylesheet" href="styles.css" /></noscript>

    <link rel="preconnect" href="https://fonts.googleapis.com" />
    <link rel="preconnect" href="https://fonts.gstatic.com" crossorigin />
    <link
      href="https://fonts.googleapis.com/css2?family=Inter:wght@300;400;500;600;700&display=swap"
      rel="stylesheet"
    />

    <!-- Analytics -->
    <script
      defer
      data-domain="about.brettstark.com"
      src="https://plausible.io/js/plausible.outbound-links.js"
    ></script>

    <!-- JSON-LD Schema -->
    <script type="application/ld+json">
      {
        "@context": "https://schema.org",
        "@type": "Person",
        "name": "Brett Stark",
        "url": "https://about.brettstark.com",
        "jobTitle": "Tech Leader & AI Strategist",
        "knowsAbout": [
          "Program Management",
          "AI Strategy",
          "Automotive Electronics",
          "Leadership",
          "Software Development"
        ],
        "sameAs": [
          "https://www.linkedin.com/in/brettstark/",
          "https://x.com/BrettStark",
          "https://www.instagram.com/brettstark/"
        ]
      }
    </script>
  </head>
  <body>
    <a class="skip-link" href="#main">Skip to content</a>
    <header class="hero">
      <div class="container">
        <div class="hero-content">
          <div class="hero-image">
            <div class="profile-initials" aria-label="Brett Stark's Initials: BS">BS</div>
          </div>
          <div class="hero-text">
            <h1>Brett Stark</h1>
            <h2>Tech Leader & AI Strategist</h2>
            <p class="tagline">
              30+ years engineering excellence • From Adelaide Hills to Illinois • Program Director
              adding AI thought leadership and expertise
            </p>
            <div class="location">
              📍
              <a
                href="https://maps.google.com/?q=Libertyville,IL"
                target="_blank"
                rel="noopener noreferrer"
                >Libertyville, IL</a
              >
            </div>
          </div>
        </div>
      </div>
    </header>

    <main id="main">
      <section class="about">
        <div class="container">
          <div class="section-grid">
            <div class="bio-section">
              <h3>Professional Journey</h3>
              <p>
                <strong>• Career Evolution:</strong> Masters in Engineering, started in software
                development and evolved into program management over three decades
              </p>

              <p>
                <strong>• Global Leadership:</strong> Led teams across Australia, Asia, Europe, and
                North America, building expertise in embedded systems, automotive telematics, and
                connected devices
              </p>

              <p>
                <strong>• Current Role:</strong> Director of Program Management in automotive
                electronics, leading 200+ staff and managing $1B+ product portfolios
              </p>

              <p>
                <strong>• Specialization:</strong> Complex hardware/software integration,
                telecommunications and 5G technology, and international operations
              </p>
            </div>

            <div class="bio-section">
              <h3>AI Business Ventures</h3>
              <p><strong>• AI Second Act:</strong></p>
              <p class="indent">
                <strong>• Target Audience:</strong> Operating executives who need to bridge AI
                promise and operational reality
              </p>
              <p class="indent">
                <strong>• Mission:</strong> Help mid-career professionals master AI strategy without
                becoming obsolete
              </p>

              <p><strong>• AI Builder Lab:</strong></p>
              <p class="indent">
                <strong>• Target Audience:</strong> Professionals wanting to learn AI-assisted
                development
              </p>
              <p class="indent">
                <strong>• Mission:</strong> Teaching "vibe coding" - rapid prototyping without
                traditional coding barriers
              </p>
            </div>

            <div class="bio-section">
              <h3>Background & Interests</h3>
              <p>
                <strong>• Australian Roots:</strong> Originally from Tom Price, raised in Adelaide
                Hills, now embracing Midwest American life
              </p>

              <p>
                <strong>• Running:</strong> Advanced runner competing in 5K and 10K races, 23-minute
                5K personal best, training 20-30km per week
              </p>

              <p>
                <strong>• Photography:</strong> Specializing in astrophotography and wildlife using
                Seestar S50, hoping to add Fuji APS-C soon
              </p>

              <p><strong>• Tennis:</strong> Level 3.5 player</p>

              <p><strong>• Sailing:</strong> Passionate about Great Lakes sailing</p>

              <p><strong>• Other Pursuits:</strong> Golf, hiking, café culture, travel</p>
            </div>

            <div class="bio-section">
              <h3>Current Focus</h3>
              <p>
                <strong>• Professional Growth:</strong> Deepening expertise in AI transformation and
                digital innovation
              </p>

              <p>
                <strong>• Thought Leadership:</strong> Contributing insights on practical AI
                implementation for professionals
              </p>

              <p>
                <strong>• Active Lifestyle:</strong> Competing in running events, playing tennis,
                sailing, and pursuing astrophotography
              </p>
            </div>
          </div>
        </div>
      </section>

      <section class="links">
        <div class="container">
          <h3>Connect & Explore</h3>
          <div class="links-grid">
            <a
              href="https://www.aisecondact.com"
              class="link-card"
              target="_blank"
              rel="noopener noreferrer"
            >
              <h4>🚀 AI Second Act</h4>
              <p>Newsletter for mid-career AI transformation</p>
            </a>

            <a
              href="https://www.aibuilderlab.com"
              class="link-card"
              target="_blank"
              rel="noopener noreferrer"
            >
              <h4>🛠️ AI Builder Lab</h4>
              <p>AI tools and resources</p>
            </a>

            <a
              href="https://brettstark.com"
              class="link-card"
              target="_blank"
              rel="noopener noreferrer"
            >
              <h4>🌐 Personal Website</h4>
              <p>Latest thoughts and insights</p>
            </a>

            <a
              href="https://www.linkedin.com/in/brettstark/"
              class="link-card"
              target="_blank"
              rel="noopener noreferrer"
            >
              <h4>💼 LinkedIn</h4>
              <p>Professional network</p>
            </a>

            <a
              href="https://x.com/BrettStark"
              class="link-card"
              target="_blank"
              rel="noopener noreferrer"
            >
              <h4>🐦 Twitter/X</h4>
              <p>Tech thoughts and updates</p>
            </a>

            <a
              href="https://www.instagram.com/brettstark/"
              class="link-card"
              target="_blank"
              rel="noopener noreferrer"
            >
              <h4>📸 Instagram</h4>
              <p>Photography and personal moments</p>
            </a>
          </div>
        </div>
      </section>

<<<<<<< HEAD
      <section class="newsletter-section">
        <div class="container">
          <h3>Newsletter</h3>
          <div class="links-grid">
            <div class="newsletter-stats-card">
              <h4>🚀 AI Second Act</h4>
              <div class="stats-grid">
                <div class="stat-item">
                  <div class="stat-number" id="subscriber-count">850</div>
                  <div class="stat-label">Subscribers</div>
                </div>
                <div class="stat-item">
                  <div class="stat-number" id="total-posts">24</div>
                  <div class="stat-label">Posts Published</div>
                </div>
                <div class="stat-item">
                  <div class="stat-number" id="growth-rate">+12%</div>
                  <div class="stat-label">Monthly Growth</div>
                </div>
              </div>
              <p class="newsletter-description" id="newsletter-description">
                Newsletter for mid-career AI transformation
              </p>
              <div class="newsletter-actions">
                <a href="https://aisecondact.beehiiv.com" target="_blank" rel="noopener noreferrer" id="newsletter-link">
                  Subscribe →
                </a>
                <span class="live-indicator" id="live-indicator" title="Live stats">●</span>
              </div>
              <small class="last-updated">Updated: <span id="last-updated">Just now</span></small>
            </div>
          </div>
        </div>
      </section>

      <section class="github-section">
=======
      <section class="activity-section">
>>>>>>> 29b47659
        <div class="container">
          <h3>Recent Activity</h3>
          <div class="activity-widgets">
            <!-- GitHub Widget -->
            <div class="activity-widget">
              <div class="widget-header">
                <h4>🔧 GitHub</h4>
                <div class="widget-loading" id="github-loading">Loading...</div>
              </div>
              <div class="widget-content" id="github-content" style="display: none;">
                <div class="github-tabs">
                  <button class="github-tab active" data-tab="repos">Repositories</button>
                  <button class="github-tab" data-tab="commits">Recent Commits</button>
                </div>
                <div class="tab-content">
                  <div class="github-repos active" id="repos-content">
                    <!-- Repository list will be populated by JavaScript -->
                  </div>
                  <div class="github-commits" id="commits-content">
                    <!-- Commits list will be populated by JavaScript -->
                  </div>
                </div>
                <div class="github-link">
                  <a href="https://github.com/brettstark73" target="_blank" rel="noopener noreferrer">
                    View Profile →
                  </a>
                </div>
              </div>
            </div>

            <!-- Strava Widget -->
            <div class="activity-widget">
              <div class="widget-header">
                <h4>🏃‍♂️ Strava</h4>
                <div class="widget-loading" id="strava-loading">Loading...</div>
              </div>
              <div class="widget-content" id="strava-content" style="display: none;">
                <div class="strava-stats">
                  <div class="stat-item">
                    <div class="stat-number" id="strava-weekly-distance">0</div>
                    <div class="stat-label">Weekly km</div>
                  </div>
                  <div class="stat-item">
                    <div class="stat-number" id="strava-avg-pace">0:00</div>
                    <div class="stat-label">Avg Pace</div>
                  </div>
                  <div class="stat-item">
                    <div class="stat-number" id="strava-activities">0</div>
                    <div class="stat-label">Activities</div>
                  </div>
                </div>
                <div class="strava-activities" id="strava-activities-list">
                  <!-- Activities will be populated by JavaScript -->
                </div>
                <div class="strava-link">
                  <a href="https://www.strava.com/athletes/brettstark" target="_blank" rel="noopener noreferrer">
                    View Profile →
                  </a>
                </div>
              </div>
            </div>
          </div>
        </div>
      </section>

      <section class="contact">
        <div class="container">
          <h3>Get In Touch</h3>
          <p>
            Interested in collaboration, speaking opportunities, or just want to chat about AI,
            technology, or running? I'd love to connect!
          </p>
          <p>
            Best reached through
            <a
              href="https://www.linkedin.com/in/brettstark/"
              target="_blank"
              rel="noopener noreferrer"
              >LinkedIn</a
            >
            or
            <a href="https://x.com/BrettStark" target="_blank" rel="noopener noreferrer"
              >Twitter/X</a
            >.
          </p>
        </div>
      </section>
    </main>

    <footer>
      <div class="container">
        <p>&copy; 2025 Brett Stark. All rights reserved.</p>
      </div>
    </footer>
<<<<<<< HEAD
    <script>
      // Newsletter Stats functionality
      async function loadNewsletterStats() {
        try {
          const response = await fetch('/api/beehiiv');
          if (!response.ok) throw new Error('Failed to fetch stats');
          
          const stats = await response.json();
          
          // Update subscriber count with animation
          updateStatNumber('subscriber-count', stats.subscriberCount);
          updateStatNumber('total-posts', stats.totalPosts);
          
          // Update description and link
          if (stats.description) {
            document.getElementById('newsletter-description').textContent = stats.description;
          }
          
          if (stats.url) {
            document.getElementById('newsletter-link').href = stats.url;
          }
          
          // Update live indicator
          const indicator = document.getElementById('live-indicator');
          if (stats.isLive) {
            indicator.className = 'live-indicator live';
            indicator.title = 'Live stats from Beehiiv';
          } else {
            indicator.className = 'live-indicator fallback';
            indicator.title = 'Fallback stats (API unavailable)';
          }
          
          // Update timestamp
          const lastUpdated = new Date(stats.lastUpdated).toLocaleDateString('en-US', {
            month: 'short',
            day: 'numeric',
            hour: '2-digit',
            minute: '2-digit'
          });
          document.getElementById('last-updated').textContent = lastUpdated;
          
        } catch (error) {
          console.error('Failed to load newsletter stats:', error);
          
          // Set fallback indicator
          const indicator = document.getElementById('live-indicator');
          indicator.className = 'live-indicator fallback';
          indicator.title = 'Unable to load live stats';
        }
      }

      function updateStatNumber(elementId, newValue) {
        const element = document.getElementById(elementId);
        if (!element) return;
        
        // Format numbers
        let displayValue = newValue;
        if (typeof newValue === 'number') {
          if (newValue >= 1000) {
            displayValue = (newValue / 1000).toFixed(1) + 'K';
          } else {
            displayValue = newValue.toString();
          }
        }
        
        // Simple update with animation
        element.style.transform = 'scale(1.1)';
        setTimeout(() => {
          element.textContent = displayValue;
          element.style.transform = 'scale(1)';
        }, 150);
      }

      // Load stats when page loads
      document.addEventListener('DOMContentLoaded', loadNewsletterStats);
      
      // Refresh stats every 30 minutes
      setInterval(loadNewsletterStats, 30 * 60 * 1000);
=======

    <script>
      // Activity widgets functionality
      document.addEventListener('DOMContentLoaded', function() {
        // Tab switching for GitHub widget
        const githubTabs = document.querySelectorAll('.github-tab');
        githubTabs.forEach(tab => {
          tab.addEventListener('click', function() {
            const targetTab = this.dataset.tab;
            
            // Update active tab
            githubTabs.forEach(t => t.classList.remove('active'));
            this.classList.add('active');
            
            // Update active content
            const reposContent = document.getElementById('repos-content');
            const commitsContent = document.getElementById('commits-content');
            
            if (targetTab === 'repos') {
              reposContent.classList.add('active');
              commitsContent.classList.remove('active');
            } else {
              reposContent.classList.remove('active');
              commitsContent.classList.add('active');
            }
          });
        });

        // Load GitHub data
        loadGitHubData();
        
        // Load Strava data
        loadStravaData();
      });

      async function loadGitHubData() {
        try {
          const response = await fetch('/api/github');
          if (!response.ok) throw new Error('Failed to fetch GitHub data');
          
          const data = await response.json();
          
          // Hide loading, show content
          document.getElementById('github-loading').style.display = 'none';
          document.getElementById('github-content').style.display = 'block';
          
          // Populate repositories
          const reposContainer = document.getElementById('repos-content');
          reposContainer.innerHTML = data.repos.map(repo => `
            <div class="github-repo-item">
              <div class="repo-header">
                <h5><a href="${repo.url}" target="_blank" rel="noopener noreferrer">${repo.name}</a></h5>
                <span class="repo-language">${repo.language || 'N/A'}</span>
              </div>
              <p class="repo-description">${repo.description || 'No description available'}</p>
              <div class="repo-stats">
                <span>⭐ ${repo.stars}</span>
                <span>Updated ${formatDate(repo.updated)}</span>
              </div>
            </div>
          `).join('');
          
          // Populate commits
          const commitsContainer = document.getElementById('commits-content');
          commitsContainer.innerHTML = data.commits.map(commit => `
            <div class="github-commit-item">
              <div class="commit-header">
                <a href="${commit.url}" target="_blank" rel="noopener noreferrer">${commit.repo}</a>
                <span class="commit-date">${formatDate(commit.date)}</span>
              </div>
              <p class="commit-message">${commit.message}</p>
            </div>
          `).join('');
          
        } catch (error) {
          console.error('Error loading GitHub data:', error);
          document.getElementById('github-loading').textContent = 'Failed to load GitHub data';
        }
      }

      async function loadStravaData() {
        try {
          const response = await fetch('/api/strava');
          if (!response.ok) throw new Error('Failed to fetch Strava data');
          
          const data = await response.json();
          
          // Hide loading, show content
          document.getElementById('strava-loading').style.display = 'none';
          document.getElementById('strava-content').style.display = 'block';
          
          // Update stats
          document.getElementById('strava-weekly-distance').textContent = data.stats.weeklyDistance;
          document.getElementById('strava-avg-pace').textContent = data.stats.avgPace;
          document.getElementById('strava-activities').textContent = data.stats.totalActivities;
          
          // Populate activities
          const activitiesContainer = document.getElementById('strava-activities-list');
          activitiesContainer.innerHTML = data.activities.map(activity => `
            <div class="strava-activity-item">
              <div class="activity-header">
                <h5>${activity.name}</h5>
                <span class="activity-type">${activity.type}</span>
              </div>
              <div class="activity-stats">
                <span>${activity.distance}km</span>
                <span>${formatDuration(activity.moving_time)}</span>
                <span>${formatDate(activity.start_date)}</span>
              </div>
            </div>
          `).join('');
          
        } catch (error) {
          console.error('Error loading Strava data:', error);
          document.getElementById('strava-loading').textContent = 'Failed to load Strava data';
        }
      }

      function formatDate(dateString) {
        const date = new Date(dateString);
        const now = new Date();
        const diffTime = Math.abs(now - date);
        const diffDays = Math.floor(diffTime / (1000 * 60 * 60 * 24));
        
        if (diffDays === 0) return 'Today';
        if (diffDays === 1) return 'Yesterday';
        if (diffDays < 7) return `${diffDays} days ago`;
        if (diffDays < 30) return `${Math.floor(diffDays / 7)} weeks ago`;
        return date.toLocaleDateString();
      }

      function formatDuration(seconds) {
        const hours = Math.floor(seconds / 3600);
        const minutes = Math.floor((seconds % 3600) / 60);
        
        if (hours > 0) {
          return `${hours}h ${minutes}m`;
        }
        return `${minutes}m`;
      }
>>>>>>> 29b47659
    </script>
  </body>
</html><|MERGE_RESOLUTION|>--- conflicted
+++ resolved
@@ -271,7 +271,6 @@
         </div>
       </section>
 
-<<<<<<< HEAD
       <section class="newsletter-section">
         <div class="container">
           <h3>Newsletter</h3>
@@ -307,10 +306,7 @@
         </div>
       </section>
 
-      <section class="github-section">
-=======
       <section class="activity-section">
->>>>>>> 29b47659
         <div class="container">
           <h3>Recent Activity</h3>
           <div class="activity-widgets">
@@ -405,29 +401,64 @@
         <p>&copy; 2025 Brett Stark. All rights reserved.</p>
       </div>
     </footer>
-<<<<<<< HEAD
     <script>
+      // Combined functionality: Newsletter Stats and Activity Widgets
+      document.addEventListener('DOMContentLoaded', function() {
+        // Load newsletter stats
+        loadNewsletterStats();
+
+        // Tab switching for GitHub widget
+        const githubTabs = document.querySelectorAll('.github-tab');
+        githubTabs.forEach(tab => {
+          tab.addEventListener('click', function() {
+            const targetTab = this.dataset.tab;
+
+            // Update active tab
+            githubTabs.forEach(t => t.classList.remove('active'));
+            this.classList.add('active');
+
+            // Update active content
+            const reposContent = document.getElementById('repos-content');
+            const commitsContent = document.getElementById('commits-content');
+
+            if (targetTab === 'repos') {
+              reposContent.classList.add('active');
+              commitsContent.classList.remove('active');
+            } else {
+              reposContent.classList.remove('active');
+              commitsContent.classList.add('active');
+            }
+          });
+        });
+
+        // Load GitHub data
+        loadGitHubData();
+
+        // Load Strava data
+        loadStravaData();
+      });
+
       // Newsletter Stats functionality
       async function loadNewsletterStats() {
         try {
           const response = await fetch('/api/beehiiv');
           if (!response.ok) throw new Error('Failed to fetch stats');
-          
+
           const stats = await response.json();
-          
+
           // Update subscriber count with animation
           updateStatNumber('subscriber-count', stats.subscriberCount);
           updateStatNumber('total-posts', stats.totalPosts);
-          
+
           // Update description and link
           if (stats.description) {
             document.getElementById('newsletter-description').textContent = stats.description;
           }
-          
+
           if (stats.url) {
             document.getElementById('newsletter-link').href = stats.url;
           }
-          
+
           // Update live indicator
           const indicator = document.getElementById('live-indicator');
           if (stats.isLive) {
@@ -437,7 +468,7 @@
             indicator.className = 'live-indicator fallback';
             indicator.title = 'Fallback stats (API unavailable)';
           }
-          
+
           // Update timestamp
           const lastUpdated = new Date(stats.lastUpdated).toLocaleDateString('en-US', {
             month: 'short',
@@ -446,10 +477,10 @@
             minute: '2-digit'
           });
           document.getElementById('last-updated').textContent = lastUpdated;
-          
+
         } catch (error) {
           console.error('Failed to load newsletter stats:', error);
-          
+
           // Set fallback indicator
           const indicator = document.getElementById('live-indicator');
           indicator.className = 'live-indicator fallback';
@@ -460,7 +491,7 @@
       function updateStatNumber(elementId, newValue) {
         const element = document.getElementById(elementId);
         if (!element) return;
-        
+
         // Format numbers
         let displayValue = newValue;
         if (typeof newValue === 'number') {
@@ -470,7 +501,7 @@
             displayValue = newValue.toString();
           }
         }
-        
+
         // Simple update with animation
         element.style.transform = 'scale(1.1)';
         setTimeout(() => {
@@ -479,58 +510,17 @@
         }, 150);
       }
 
-      // Load stats when page loads
-      document.addEventListener('DOMContentLoaded', loadNewsletterStats);
-      
-      // Refresh stats every 30 minutes
-      setInterval(loadNewsletterStats, 30 * 60 * 1000);
-=======
-
-    <script>
-      // Activity widgets functionality
-      document.addEventListener('DOMContentLoaded', function() {
-        // Tab switching for GitHub widget
-        const githubTabs = document.querySelectorAll('.github-tab');
-        githubTabs.forEach(tab => {
-          tab.addEventListener('click', function() {
-            const targetTab = this.dataset.tab;
-            
-            // Update active tab
-            githubTabs.forEach(t => t.classList.remove('active'));
-            this.classList.add('active');
-            
-            // Update active content
-            const reposContent = document.getElementById('repos-content');
-            const commitsContent = document.getElementById('commits-content');
-            
-            if (targetTab === 'repos') {
-              reposContent.classList.add('active');
-              commitsContent.classList.remove('active');
-            } else {
-              reposContent.classList.remove('active');
-              commitsContent.classList.add('active');
-            }
-          });
-        });
-
-        // Load GitHub data
-        loadGitHubData();
-        
-        // Load Strava data
-        loadStravaData();
-      });
-
       async function loadGitHubData() {
         try {
           const response = await fetch('/api/github');
           if (!response.ok) throw new Error('Failed to fetch GitHub data');
-          
+
           const data = await response.json();
-          
+
           // Hide loading, show content
           document.getElementById('github-loading').style.display = 'none';
           document.getElementById('github-content').style.display = 'block';
-          
+
           // Populate repositories
           const reposContainer = document.getElementById('repos-content');
           reposContainer.innerHTML = data.repos.map(repo => `
@@ -546,7 +536,7 @@
               </div>
             </div>
           `).join('');
-          
+
           // Populate commits
           const commitsContainer = document.getElementById('commits-content');
           commitsContainer.innerHTML = data.commits.map(commit => `
@@ -558,7 +548,7 @@
               <p class="commit-message">${commit.message}</p>
             </div>
           `).join('');
-          
+
         } catch (error) {
           console.error('Error loading GitHub data:', error);
           document.getElementById('github-loading').textContent = 'Failed to load GitHub data';
@@ -569,18 +559,18 @@
         try {
           const response = await fetch('/api/strava');
           if (!response.ok) throw new Error('Failed to fetch Strava data');
-          
+
           const data = await response.json();
-          
+
           // Hide loading, show content
           document.getElementById('strava-loading').style.display = 'none';
           document.getElementById('strava-content').style.display = 'block';
-          
+
           // Update stats
           document.getElementById('strava-weekly-distance').textContent = data.stats.weeklyDistance;
           document.getElementById('strava-avg-pace').textContent = data.stats.avgPace;
           document.getElementById('strava-activities').textContent = data.stats.totalActivities;
-          
+
           // Populate activities
           const activitiesContainer = document.getElementById('strava-activities-list');
           activitiesContainer.innerHTML = data.activities.map(activity => `
@@ -596,7 +586,7 @@
               </div>
             </div>
           `).join('');
-          
+
         } catch (error) {
           console.error('Error loading Strava data:', error);
           document.getElementById('strava-loading').textContent = 'Failed to load Strava data';
@@ -608,7 +598,7 @@
         const now = new Date();
         const diffTime = Math.abs(now - date);
         const diffDays = Math.floor(diffTime / (1000 * 60 * 60 * 24));
-        
+
         if (diffDays === 0) return 'Today';
         if (diffDays === 1) return 'Yesterday';
         if (diffDays < 7) return `${diffDays} days ago`;
@@ -619,13 +609,15 @@
       function formatDuration(seconds) {
         const hours = Math.floor(seconds / 3600);
         const minutes = Math.floor((seconds % 3600) / 60);
-        
+
         if (hours > 0) {
           return `${hours}h ${minutes}m`;
         }
         return `${minutes}m`;
       }
->>>>>>> 29b47659
+
+      // Refresh newsletter stats every 30 minutes
+      setInterval(loadNewsletterStats, 30 * 60 * 1000);
     </script>
   </body>
 </html>