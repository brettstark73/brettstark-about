* {
  margin: 0;
  padding: 0;
  box-sizing: border-box;
}

:root {
  --primary-color: #4f46e5;
  --primary-hover: #4338ca;
  --text-primary: #1f2937;
  --text-secondary: #6b7280;
  --background: #ffffff;
  --surface: #f9fafb;
  --border: #e5e7eb;
  --shadow: 0 1px 3px 0 rgba(0, 0, 0, 0.1), 0 1px 2px 0 rgba(0, 0, 0, 0.06);
  --shadow-lg: 0 10px 15px -3px rgba(0, 0, 0, 0.1), 0 4px 6px -2px rgba(0, 0, 0, 0.05);
}

body {
  font-family:
    'Inter',
    -apple-system,
    BlinkMacSystemFont,
    'Segoe UI',
    Roboto,
    sans-serif;
  line-height: 1.6;
  color: var(--text-primary);
  background-color: var(--background);
}

.container {
  max-width: 1200px;
  margin: 0 auto;
  padding: 0 1rem;
}

.hero {
  background: linear-gradient(135deg, #667eea 0%, #764ba2 100%);
  color: white;
  padding: 3rem 0;
  text-align: center;
}

.hero-content {
  display: flex;
  flex-direction: column;
  align-items: center;
  gap: 2rem;
}

.hero-image {
  position: relative;
}

.profile-initials {
  width: 120px;
  height: 120px;
  border-radius: 50%;
  background: rgba(255, 255, 255, 0.2);
  border: 3px solid rgba(255, 255, 255, 0.4);
  display: flex;
  align-items: center;
  justify-content: center;
  font-size: 2.5rem;
  font-weight: 700;
  color: white;
  box-shadow: var(--shadow-lg);
}

.hero-text h1 {
  font-size: 3rem;
  font-weight: 700;
  margin-bottom: 0.5rem;
}

.hero-text h2 {
  font-size: 1.5rem;
  font-weight: 400;
  margin-bottom: 1rem;
  opacity: 0.9;
}

.tagline {
  font-size: 1.125rem;
  margin-bottom: 1rem;
  opacity: 0.95;
  max-width: 600px;
}

.location {
  font-size: 1rem;
  opacity: 0.8;
}

.location a {
  color: white;
  text-decoration: none;
  transition: opacity 0.3s ease;
}

.location a:hover {
  opacity: 0.7;
  text-decoration: underline;
}

main {
  padding: 4rem 0;
}

.about {
  margin-bottom: 4rem;
}

.section-grid {
  display: grid;
  grid-template-columns: repeat(auto-fit, minmax(300px, 1fr));
  gap: 2rem;
  margin-top: 2rem;
}

.bio-section {
  background: var(--surface);
  padding: 2rem;
  border-radius: 12px;
  border: 1px solid var(--border);
  box-shadow: var(--shadow);
}

.bio-section h3 {
  color: var(--primary-color);
  font-size: 1.25rem;
  font-weight: 600;
  margin-bottom: 1rem;
}

.bio-section p {
  color: var(--text-secondary);
  line-height: 1.7;
}

.bio-section p.indent {
  margin-left: 1.5rem;
  margin-top: 0.5rem;
}

.links {
  background: var(--surface);
  padding: 4rem 0;
  margin-bottom: 4rem;
}

.links h3 {
  text-align: center;
  font-size: 2rem;
  font-weight: 600;
  margin-bottom: 2rem;
  color: var(--text-primary);
}

.links-grid {
  display: grid;
  grid-template-columns: repeat(auto-fit, minmax(280px, 1fr));
  gap: 1.5rem;
  margin-top: 2rem;
}

.link-card {
  display: block;
  background: white;
  padding: 1.5rem;
  border-radius: 12px;
  border: 1px solid var(--border);
  box-shadow: var(--shadow);
  text-decoration: none;
  color: var(--text-primary);
  transition:
    transform 0.3s ease,
    box-shadow 0.3s ease,
    border-color 0.3s ease;
  position: relative;
  overflow: hidden;
}

.link-card::before {
  content: '';
  position: absolute;
  top: 0;
  left: 0;
  right: 0;
  bottom: 0;
  background: var(--primary-color);
  transform: translateY(100%);
  transition: transform 0.3s ease;
  z-index: 1;
}

.link-card:hover::before {
  transform: translateY(0);
}

.link-card:hover {
  transform: translateY(-2px);
  box-shadow: var(--shadow-lg);
  border-color: var(--primary-color);
}

.link-card:hover h4,
.link-card:hover p {
  color: white;
}

.link-card h4,
.link-card p {
  position: relative;
  z-index: 2;
  transition: color 0.3s ease;
}

.link-card h4 {
  font-size: 1.125rem;
  font-weight: 600;
  margin-bottom: 0.5rem;
}

.link-card p {
  font-size: 0.875rem;
  opacity: 0.8;
  margin: 0;
}

.contact {
  text-align: center;
  padding: 2rem 0;
  background: white;
}

.contact h3 {
  font-size: 2rem;
  font-weight: 600;
  margin-bottom: 1rem;
  color: var(--text-primary);
}

.contact p {
  font-size: 1.125rem;
  color: var(--text-secondary);
  margin-bottom: 1rem;
  max-width: 600px;
  margin-left: auto;
  margin-right: auto;
}

.contact a {
  color: var(--primary-color);
  text-decoration: none;
  font-weight: 500;
}

.contact a:hover {
  text-decoration: underline;
}

footer {
  background: linear-gradient(315deg, #667eea 0%, #764ba2 100%);
  color: white;
  text-align: center;
  padding: 2rem 0;
}

footer p {
  opacity: 0.8;
}

/* Accessibility & Dark Mode */
.skip-link {
  border: 0;
  clip: rect(1px, 1px, 1px, 1px);
  -webkit-clip-path: inset(50%);
  clip-path: inset(50%);
  height: 1px;
  margin: -1px;
  overflow: hidden;
  padding: 0;
  position: absolute;
  width: 1px;
  white-space: nowrap;
}

.skip-link:focus {
  clip: auto;
  -webkit-clip-path: none;
  clip-path: none;
  width: auto;
  height: auto;
  position: absolute;
  top: 8px;
  left: 8px;
  background: var(--primary-color);
  color: white;
  padding: 0.5rem 1rem;
  z-index: 1000;
  border-radius: 4px;
  text-decoration: none;
}

a:focus-visible,
.link-card:focus-visible {
  outline: 3px solid var(--primary-hover);
  outline-offset: 2px;
}

@media (prefers-color-scheme: dark) {
  :root {
    --text-primary: #f9fafb;
    --text-secondary: #d1d5db;
    --background: #111827;
    --surface: #1f2937;
    --border: #374151;
  }

  .link-card {
    background: var(--surface);
  }

  .contact {
    background: var(--background);
  }
}

@media (prefers-reduced-motion: reduce) {
  *,
  *::before,
  *::after {
    animation-duration: 0.01ms !important;
    animation-iteration-count: 1 !important;
    transition-duration: 0.01ms !important;
    scroll-behavior: auto !important;
  }
}

@media (min-width: 768px) {
  .hero-content {
    flex-direction: row;
    text-align: left;
    gap: 3rem;
  }

  .hero-text {
    flex: 1;
  }

  .hero-text h1 {
    font-size: 3.5rem;
  }

  .hero-text h2 {
    font-size: 1.75rem;
  }

  .profile-initials {
    width: 140px;
    height: 140px;
    font-size: 3rem;
  }

  .links-grid {
    grid-template-columns: repeat(auto-fit, minmax(320px, 1fr));
  }
}

@media (min-width: 1024px) {
  .hero {
    padding: 5rem 0;
  }

  .hero-text h1 {
    font-size: 4rem;
  }

  .hero-text h2 {
    font-size: 2rem;
  }

  .section-grid {
    grid-template-columns: repeat(2, 1fr);
  }

  .links-grid {
    grid-template-columns: repeat(3, 1fr);
  }
}

@media (max-width: 640px) {
  .hero {
    padding: 3rem 0;
  }

  .hero-text h1 {
    font-size: 2.5rem;
  }

  .hero-text h2 {
    font-size: 1.25rem;
  }

  .tagline {
    font-size: 1rem;
  }

  .profile-initials {
    width: 100px;
    height: 100px;
    font-size: 2rem;
  }

  .bio-section {
    padding: 1.5rem;
  }

  .link-card {
    padding: 1.25rem;
  }

  .links-grid {
    grid-template-columns: 1fr;
  }

  .github-tabs {
    flex-direction: column;
    gap: 0.5rem;
  }

  .github-tab {
    font-size: 0.875rem;
    padding: 0.5rem 1rem;
  }

  .github-repos {
    grid-template-columns: 1fr;
  }

  .github-commit-item,
  .github-repo-item {
    padding: 1rem;
  }
}

/* Activity Section */
.activity-section {
  background: var(--surface);
  padding: 4rem 0;
  margin-bottom: 4rem;
}

.activity-section h3 {
  font-size: 2rem;
  font-weight: 600;
  margin-bottom: 2rem;
  text-align: center;
  color: var(--text-primary);
}

.activity-widgets {
  display: grid;
  grid-template-columns: repeat(auto-fit, minmax(400px, 1fr));
  gap: 2rem;
}

.activity-widget {
  background: white;
  border-radius: 12px;
  border: 1px solid var(--border);
  box-shadow: var(--shadow);
  overflow: hidden;
  transition:
    transform 0.3s ease,
    box-shadow 0.3s ease;
}

.activity-widget:hover {
  transform: translateY(-4px);
  box-shadow: var(--shadow-hover);
}

.widget-header {
  padding: 1.5rem 1.5rem 1rem;
  border-bottom: 1px solid var(--border);
}

.widget-header h4 {
  font-size: 1.125rem;
  font-weight: 600;
  color: var(--text-primary);
  margin: 0;
}

.widget-loading {
  color: var(--text-secondary);
  font-size: 0.875rem;
  margin-top: 0.5rem;
}

.widget-content {
  padding: 1.5rem;
}

/* GitHub Widget Styles */
.github-tabs {
  display: flex;
  gap: 0.5rem;
  margin-bottom: 1.5rem;
}

.github-tab {
  background: var(--surface);
  border: 1px solid var(--border);
  border-radius: 6px;
  padding: 0.5rem 1rem;
  font-size: 0.875rem;
  font-weight: 500;
  color: var(--text-secondary);
  cursor: pointer;
  transition: all 0.3s ease;
}

.github-tab:hover {
  background: var(--primary-color);
  color: white;
  border-color: var(--primary-color);
}

.github-tab.active {
  background: var(--primary-color);
  color: white;
  border-color: var(--primary-color);
}

.tab-content {
  position: relative;
}

.github-repos,
.github-commits {
  display: none;
}

.github-repos.active,
.github-commits.active {
  display: block;
}

.github-repo-item,
.github-commit-item {
  padding: 1rem;
  margin-bottom: 1rem;
  background: var(--surface);
  border-radius: 8px;
  border: 1px solid var(--border);
  transition: all 0.3s ease;
}

.github-repo-item:hover,
.github-commit-item:hover {
  border-color: var(--primary-color);
  background: white;
}

.github-repo-item:last-child,
.github-commit-item:last-child {
  margin-bottom: 0;
}

.repo-header,
.commit-header {
  display: flex;
  justify-content: space-between;
  align-items: center;
  margin-bottom: 0.5rem;
}

.repo-header h5,
.commit-header a {
  margin: 0;
  font-size: 0.875rem;
  font-weight: 600;
  color: var(--primary-color);
  text-decoration: none;
}

.repo-language,
.activity-type {
  background: var(--primary-color);
  color: white;
  padding: 0.25rem 0.5rem;
  border-radius: 4px;
  font-size: 0.75rem;
  font-weight: 500;
}

.commit-date {
  font-size: 0.75rem;
  color: var(--text-secondary);
}

.repo-description,
.commit-message {
  font-size: 0.875rem;
  color: var(--text-secondary);
  margin: 0.5rem 0;
  line-height: 1.4;
}

.repo-stats,
.activity-stats {
  display: flex;
  gap: 1rem;
  font-size: 0.75rem;
  color: var(--text-secondary);
}

/* Strava Widget Styles */
.strava-stats {
  display: grid;
  grid-template-columns: repeat(3, 1fr);
  gap: 1rem;
  margin-bottom: 1.5rem;
  padding: 1rem;
  background: var(--surface);
  border-radius: 8px;
}

.stat-item {
  text-align: center;
}

.stat-number {
  font-size: 1.5rem;
  font-weight: 700;
  color: var(--primary-color);
  margin-bottom: 0.25rem;
}

.stat-label {
  font-size: 0.875rem;
  color: var(--text-secondary);
  font-weight: 500;
}

.strava-activity-item {
  padding: 1rem;
  margin-bottom: 1rem;
  background: var(--surface);
  border-radius: 8px;
  border: 1px solid var(--border);
  transition: all 0.3s ease;
}

.strava-activity-item:hover {
  border-color: var(--primary-color);
  background: white;
}

.strava-activity-item:last-child {
  margin-bottom: 0;
}

.activity-header {
  display: flex;
  justify-content: space-between;
  align-items: center;
  margin-bottom: 0.5rem;
}

.activity-header h5 {
  margin: 0;
  font-size: 0.875rem;
  font-weight: 600;
  color: var(--text-primary);
}

.github-link,
.strava-link {
  text-align: center;
  margin-top: 1.5rem;
  padding-top: 1rem;
  border-top: 1px solid var(--border);
}

.github-link a,
.strava-link a {
  color: var(--primary-color);
  text-decoration: none;
  font-weight: 600;
  font-size: 0.875rem;
  transition: color 0.3s ease;
}

.github-link a:hover,
.strava-link a:hover {
  color: var(--primary-hover);
}

<<<<<<< HEAD
/* Newsletter Stats */
.newsletter-stats-card {
  background: linear-gradient(135deg, var(--gradient-start) 0%, var(--gradient-end) 100%);
  padding: 1.5rem;
  border-radius: 12px;
  color: white;
  transition:
    transform 0.3s ease,
    box-shadow 0.3s ease;
  position: relative;
  overflow: hidden;
}

.newsletter-stats-card::before {
  content: '';
  position: absolute;
  top: 0;
  left: 0;
  right: 0;
  bottom: 0;
  background: linear-gradient(135deg, rgba(255,255,255,0.1) 0%, rgba(255,255,255,0) 100%);
  pointer-events: none;
}

.newsletter-stats-card:hover {
  transform: translateY(-2px);
  box-shadow: 0 20px 40px rgba(103, 126, 234, 0.2);
}

.newsletter-stats-card h4 {
  margin: 0 0 1rem 0;
  font-size: 1.25rem;
  font-weight: 600;
  position: relative;
  z-index: 1;
}

.newsletter-stats-card .stats-grid {
  display: grid;
  grid-template-columns: repeat(3, 1fr);
  gap: 1rem;
  margin: 1.5rem 0;
  position: relative;
  z-index: 1;
}

.newsletter-stats-card .stat-item {
  text-align: center;
}

.newsletter-stats-card .stat-number {
  font-size: 1.75rem;
  font-weight: 700;
  line-height: 1;
  margin-bottom: 0.25rem;
  transition: transform 0.3s ease;
}

.newsletter-stats-card:hover .stat-number {
  transform: scale(1.05);
}

.newsletter-stats-card .stat-label {
  font-size: 0.75rem;
  opacity: 0.9;
  font-weight: 500;
  text-transform: uppercase;
  letter-spacing: 0.5px;
}

.newsletter-description {
  margin: 1rem 0;
  opacity: 0.95;
  font-size: 0.95rem;
  line-height: 1.4;
  position: relative;
  z-index: 1;
}

.newsletter-actions {
  display: flex;
  align-items: center;
  justify-content: space-between;
  margin: 1.5rem 0 1rem 0;
  position: relative;
  z-index: 1;
}

.newsletter-actions a {
  color: white;
  text-decoration: none;
  font-weight: 600;
  border: 2px solid rgba(255,255,255,0.3);
  padding: 0.5rem 1rem;
  border-radius: 6px;
  transition: all 0.3s ease;
  background: rgba(255,255,255,0.1);
  backdrop-filter: blur(10px);
}

.newsletter-actions a:hover {
  background: rgba(255,255,255,0.2);
  border-color: rgba(255,255,255,0.6);
  transform: translateY(-1px);
}

.live-indicator {
  font-size: 0.8rem;
  opacity: 0.8;
  animation: pulse 2s ease-in-out infinite alternate;
}

.live-indicator.live {
  color: #10b981;
}

.live-indicator.fallback {
  color: #f59e0b;
}

@keyframes pulse {
  from { opacity: 0.8; }
  to { opacity: 1; }
}

.last-updated {
  opacity: 0.7;
  font-size: 0.7rem;
  position: relative;
  z-index: 1;
}

=======
/* Responsive adjustments */
>>>>>>> 29b47659
@media (max-width: 768px) {
  .activity-widgets {
    grid-template-columns: 1fr;
  }

  .github-tabs {
    flex-direction: column;
    gap: 0.5rem;
  }

  .github-tab {
    font-size: 0.875rem;
    padding: 0.5rem 1rem;
  }

  .strava-stats {
    grid-template-columns: repeat(3, 1fr);
  }

  .github-commit-item,
  .github-repo-item,
  .strava-activity-item {
    padding: 0.875rem;
  }

  .widget-content {
    padding: 1rem;
  }

  .widget-header {
    padding: 1rem;
  }
  
  .newsletter-stats-card .stats-grid {
    grid-template-columns: repeat(3, 1fr);
    gap: 0.75rem;
  }
  
  .newsletter-stats-card .stat-number {
    font-size: 1.5rem;
  }
  
  .newsletter-actions {
    flex-direction: column;
    gap: 0.75rem;
    align-items: stretch;
  }
  
  .newsletter-actions a {
    text-align: center;
  }
}

@media (max-width: 480px) {
  .newsletter-stats-card .stats-grid {
    grid-template-columns: 1fr 1fr;
    gap: 1rem;
  }
  
  .newsletter-stats-card .stat-item:last-child {
    grid-column: 1 / -1;
    margin-top: 0.5rem;
  }
}<|MERGE_RESOLUTION|>--- conflicted
+++ resolved
@@ -701,7 +701,6 @@
   color: var(--primary-hover);
 }
 
-<<<<<<< HEAD
 /* Newsletter Stats */
 .newsletter-stats-card {
   background: linear-gradient(135deg, var(--gradient-start) 0%, var(--gradient-end) 100%);
@@ -834,9 +833,7 @@
   z-index: 1;
 }
 
-=======
 /* Responsive adjustments */
->>>>>>> 29b47659
 @media (max-width: 768px) {
   .activity-widgets {
     grid-template-columns: 1fr;
