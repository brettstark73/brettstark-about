{
  "name": "brettstark-about",
  "version": "1.0.0",
  "type": "module",
  "description": "Professional About Me page for Brett Stark",
  "main": "index.html",
  "scripts": {
    "dev": "vercel dev",
    "serve": "python -m http.server 3000 --directory public",
    "build": "echo 'Static site - no build needed'",
    "deploy": "vercel --prod",
    "prepare": "husky",
<<<<<<< HEAD
    "lint": "eslint . && stylelint **/*.css",
    "lint:fix": "eslint . --fix && stylelint **/*.css --fix",
=======
    "lint": "eslint . --fix && stylelint **/*.css --fix",
>>>>>>> 40d555c4
    "format": "prettier --write **/*.{js,html,css,json,md}",
    "quality": "npm run format && npm run lint && npm audit",
    "format:check": "prettier --check .",
    "security:audit": "npm audit --audit-level high",
<<<<<<< HEAD
    "security:secrets": "node -e \"const fs=require('fs');const files=['.env','.env.local','package.json'];files.forEach(f=>{if(fs.existsSync(f)){const c=fs.readFileSync(f,'utf8');if(/[\\\"\\'][a-zA-Z0-9+/]{20,}[\\\"\\']/.test(c)){console.error('❌ Potential hardcoded secrets in '+f);process.exit(1)}}});console.log('✅ No secrets detected')\"",
    "quality": "npm run format && npm run lint && npm audit",
    "security:config": "npx create-quality-automation@latest --security-config",
    "lighthouse:ci": "lhci autorun",
    "lighthouse:upload": "lhci upload",
    "validate:docs": "npx create-quality-automation@latest --validate-docs",
    "validate:comprehensive": "npx create-quality-automation@latest --comprehensive",
    "validate:all": "npm run validate:comprehensive && npm run security:audit"
=======
    "security:secrets": "node -e \"const fs=require('fs');const content=fs.readFileSync('package.json','utf8');if(/[\\\"\\'][a-zA-Z0-9+/]{20,}[\\\"\\']/.test(content)){console.error('❌ Potential hardcoded secrets in package.json');process.exit(1)}else{console.log('✅ No secrets detected in package.json')}\"",
    "security:config": "node setup.cjs --security-config",
    "lighthouse:ci": "lhci autorun",
    "lighthouse:upload": "lhci upload",
    "validate:docs": "node setup.cjs --validate-docs",
    "validate:comprehensive": "node setup.cjs --comprehensive",
    "validate:all": "npm run validate:comprehensive && npm run security:audit",
    "lint:fix": "eslint . --fix && stylelint \"public/**/*.{css,scss,sass,less,pcss}\" --fix --allow-empty-input"
>>>>>>> 40d555c4
  },
  "keywords": [
    "brett-stark",
    "about-me",
    "portfolio",
    "ai-second-act"
  ],
  "author": "Brett Stark",
  "license": "MIT",
  "engines": {
    "node": ">=20"
  },
  "volta": {
    "node": "20.11.1",
    "npm": "10.2.4"
  },
  "dependencies": {
    "express": "^5.1.0",
    "node-fetch": "^3.3.2"
  },
  "devDependencies": {
    "eslint": "^9.12.0",
    "prettier": "^3.2.5",
    "stylelint": "^16.2.1",
    "stylelint-config-standard": "^36.0.0",
    "husky": "^9.0.11",
    "lint-staged": "^15.2.2",
    "eslint-plugin-security": "^3.0.1",
    "globals": "^15.9.0",
<<<<<<< HEAD
    "@lhci/cli": "^0.14.0",
    "@eslint/js": "^9.12.0"
=======
    "@lhci/cli": "^0.15.1"
>>>>>>> 40d555c4
  },
  "lint-staged": {
    "**/*.{js,jsx,mjs,cjs,html}": [
      "eslint --fix",
      "prettier --write"
    ],
    "**/*.css": [
      "stylelint --fix",
      "prettier --write"
    ],
    "**/*.{json,md,yml,yaml}": [
      "prettier --write"
    ],
    "package.json": [
      "prettier --write"
    ],
    "**/*.{js,jsx,mjs,cjs,html}": [
      "eslint --fix",
      "prettier --write"
    ],
    "**/*.{json,md,yml,yaml}": [
      "prettier --write"
    ]
  }
}<|MERGE_RESOLUTION|>--- conflicted
+++ resolved
@@ -10,17 +10,11 @@
     "build": "echo 'Static site - no build needed'",
     "deploy": "vercel --prod",
     "prepare": "husky",
-<<<<<<< HEAD
     "lint": "eslint . && stylelint **/*.css",
     "lint:fix": "eslint . --fix && stylelint **/*.css --fix",
-=======
-    "lint": "eslint . --fix && stylelint **/*.css --fix",
->>>>>>> 40d555c4
     "format": "prettier --write **/*.{js,html,css,json,md}",
-    "quality": "npm run format && npm run lint && npm audit",
-    "format:check": "prettier --check .",
+    "format:check": "prettier --check **/*.{js,html,css,json,md}",
     "security:audit": "npm audit --audit-level high",
-<<<<<<< HEAD
     "security:secrets": "node -e \"const fs=require('fs');const files=['.env','.env.local','package.json'];files.forEach(f=>{if(fs.existsSync(f)){const c=fs.readFileSync(f,'utf8');if(/[\\\"\\'][a-zA-Z0-9+/]{20,}[\\\"\\']/.test(c)){console.error('❌ Potential hardcoded secrets in '+f);process.exit(1)}}});console.log('✅ No secrets detected')\"",
     "quality": "npm run format && npm run lint && npm audit",
     "security:config": "npx create-quality-automation@latest --security-config",
@@ -29,16 +23,6 @@
     "validate:docs": "npx create-quality-automation@latest --validate-docs",
     "validate:comprehensive": "npx create-quality-automation@latest --comprehensive",
     "validate:all": "npm run validate:comprehensive && npm run security:audit"
-=======
-    "security:secrets": "node -e \"const fs=require('fs');const content=fs.readFileSync('package.json','utf8');if(/[\\\"\\'][a-zA-Z0-9+/]{20,}[\\\"\\']/.test(content)){console.error('❌ Potential hardcoded secrets in package.json');process.exit(1)}else{console.log('✅ No secrets detected in package.json')}\"",
-    "security:config": "node setup.cjs --security-config",
-    "lighthouse:ci": "lhci autorun",
-    "lighthouse:upload": "lhci upload",
-    "validate:docs": "node setup.cjs --validate-docs",
-    "validate:comprehensive": "node setup.cjs --comprehensive",
-    "validate:all": "npm run validate:comprehensive && npm run security:audit",
-    "lint:fix": "eslint . --fix && stylelint \"public/**/*.{css,scss,sass,less,pcss}\" --fix --allow-empty-input"
->>>>>>> 40d555c4
   },
   "keywords": [
     "brett-stark",
@@ -68,15 +52,11 @@
     "lint-staged": "^15.2.2",
     "eslint-plugin-security": "^3.0.1",
     "globals": "^15.9.0",
-<<<<<<< HEAD
-    "@lhci/cli": "^0.14.0",
+    "@lhci/cli": "^0.15.1",
     "@eslint/js": "^9.12.0"
-=======
-    "@lhci/cli": "^0.15.1"
->>>>>>> 40d555c4
   },
   "lint-staged": {
-    "**/*.{js,jsx,mjs,cjs,html}": [
+    "**/*.{js,html}": [
       "eslint --fix",
       "prettier --write"
     ],
@@ -84,7 +64,7 @@
       "stylelint --fix",
       "prettier --write"
     ],
-    "**/*.{json,md,yml,yaml}": [
+    "**/*.{json,md}": [
       "prettier --write"
     ],
     "package.json": [
